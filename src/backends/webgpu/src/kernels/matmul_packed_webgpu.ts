--- conflicted
+++ resolved
@@ -113,27 +113,16 @@
   dispatch: [number, number, number];
   workPerThread: number;
   variableNames = ['A', 'B'];
-<<<<<<< HEAD
-  tileSize: [number, number, number] = [16, 16, 1];
-=======
-  uniforms = 'uint dimAOuter, dimInner, dimBOuter, batch;';
   workGroupSize: [number, number, number] = [16, 16, 1];
->>>>>>> 5a4e3007
 
   constructor(outputShape: [number, number, number], workPerThread: number) {
     this.outputShape = outputShape;
     this.workPerThread = workPerThread;
 
-<<<<<<< HEAD
     this.dispatchLayout = {x: [1], y: [2], z: [0]};
-    this.dispatch =
-        computeDispatch(this.dispatchLayout, this.outputShape, this.tileSize);
-=======
-    const dispatchLayout = {x: [1], y: [2], z: [0]};
     this.dispatch = computeDispatch(
-        dispatchLayout, this.outputShape, this.workGroupSize,
+        this.dispatchLayout, this.outputShape, this.workGroupSize,
         [workPerThread, workPerThread, 1]);
->>>>>>> 5a4e3007
 
     // Consider compiling a different version of the shader that doesn't care
     // about boundary conditions when loading from Asub / Bsub when tiles fit
