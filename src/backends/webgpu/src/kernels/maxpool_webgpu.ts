/**
 * @license
 * Copyright 2019 Google LLC. All Rights Reserved.
 * Licensed under the Apache License, Version 2.0 (the "License");
 * you may not use this file except in compliance with the License.
 * You may obtain a copy of the License at
 *
 * http://www.apache.org/licenses/LICENSE-2.0
 *
 * Unless required by applicable law or agreed to in writing, software
 * distributed under the License is distributed on an "AS IS" BASIS,
 * WITHOUT WARRANTIES OR CONDITIONS OF ANY KIND, either express or implied.
 * See the License for the specific language governing permissions and
 * limitations under the License.
 * =============================================================================
 */

import {Conv2DInfo} from '@tensorflow/tfjs-core/dist/ops/conv_util';

import {computeDispatch} from '../webgpu_util';

import {WebGPUProgram} from './webgpu_program';

export class MaxPoolProgram implements WebGPUProgram {
  outputShape: number[];
  userCode: string;
  dispatchLayout: {x: number[], y: number[], z: number[]};
  dispatch: [number, number, number];
  variableNames = ['x'];
<<<<<<< HEAD
  uniforms = 'ivec2 pad, stride, dilation, convDims, filterDims;';
  tileSize: [number, number, number] = [4, 4, 1];
=======
  uniforms = 'ivec4 xShape, outShape; ' +
      'ivec2 pad, stride, dilation, convDims, filterDims;';
  workGroupSize: [number, number, number] = [4, 4, 1];
>>>>>>> 5a4e3007

  constructor(convInfo: Conv2DInfo) {
    this.outputShape = convInfo.outShape;

    this.dispatchLayout = {x: [1], y: [2], z: [0, 3]};

    this.dispatch =
<<<<<<< HEAD
        computeDispatch(this.dispatchLayout, this.outputShape, this.tileSize);
=======
        computeDispatch(dispatchLayout, this.outputShape, this.workGroupSize);
>>>>>>> 5a4e3007

    // TODO: Parallelize max computation by thread and merge result.
    this.userCode = `
      float getValue(int batch, int xR, int xC, int d) {
        if (xC < 0 || xC >= convDims.x) {
          return 0.0;
        }
        return x[getFlatIndex(ivec4(batch, xR, xC, d), xShape)];
      }

      void main() {
        ivec4 coords = getOutputCoords();
        int batch = coords[0];
        int d = coords[3];
        uint index = getFlatIndex(coords, outShape);

        if (all(lessThan(coords, outShape))) {
          ivec2 xRCCorner = coords.yz * stride - pad;
          int xRCorner = xRCCorner.x;
          int xCCorner = xRCCorner.y;

          float minMaxValue = 0.0;

          for (int wR = 0; wR < filterDims.y; wR += dilation.y) {
            int xR = xRCorner + wR;

            if (xR < 0 || xR >= convDims.y) {
              continue;
            }

            for (int wC = 0; wC < filterDims.x; wC += dilation.x) {
              int xC = xCCorner + wC * dilation.x;
              float value = getValue(batch, xR, xC, d);
              minMaxValue = max(value, minMaxValue);
            }
          }
          setOutput(index, minMaxValue);
        }
      }
    `;
  }
}<|MERGE_RESOLUTION|>--- conflicted
+++ resolved
@@ -27,26 +27,16 @@
   dispatchLayout: {x: number[], y: number[], z: number[]};
   dispatch: [number, number, number];
   variableNames = ['x'];
-<<<<<<< HEAD
   uniforms = 'ivec2 pad, stride, dilation, convDims, filterDims;';
-  tileSize: [number, number, number] = [4, 4, 1];
-=======
-  uniforms = 'ivec4 xShape, outShape; ' +
-      'ivec2 pad, stride, dilation, convDims, filterDims;';
   workGroupSize: [number, number, number] = [4, 4, 1];
->>>>>>> 5a4e3007
 
   constructor(convInfo: Conv2DInfo) {
     this.outputShape = convInfo.outShape;
 
     this.dispatchLayout = {x: [1], y: [2], z: [0, 3]};
 
-    this.dispatch =
-<<<<<<< HEAD
-        computeDispatch(this.dispatchLayout, this.outputShape, this.tileSize);
-=======
-        computeDispatch(dispatchLayout, this.outputShape, this.workGroupSize);
->>>>>>> 5a4e3007
+    this.dispatch = computeDispatch(
+        this.dispatchLayout, this.outputShape, this.workGroupSize);
 
     // TODO: Parallelize max computation by thread and merge result.
     this.userCode = `
