/**
 * @license
 * Copyright 2019 Google LLC. All Rights Reserved.
 * Licensed under the Apache License, Version 2.0 (the "License");
 * you may not use this file except in compliance with the License.
 * You may obtain a copy of the License at
 *
 * http://www.apache.org/licenses/LICENSE-2.0
 *
 * Unless required by applicable law or agreed to in writing, software
 * distributed under the License is distributed on an "AS IS" BASIS,
 * WITHOUT WARRANTIES OR CONDITIONS OF ANY KIND, either express or implied.
 * See the License for the specific language governing permissions and
 * limitations under the License.
 * =============================================================================
 */

import {DataType, util} from '@tensorflow/tfjs-core';

export function getCoordsDataType(rank: number): string {
  if (rank <= 1) {
    return 'uint';
  } else if (rank === 2) {
    return 'ivec2';
  } else if (rank === 3) {
    return 'ivec3';
  } else if (rank === 4) {
    return 'ivec4';
  } else {
    throw Error(`GPU for rank ${rank} is not yet supported`);
  }
}

type GLSLDataType = 'float'|'uint';
function mapToGlslTypes(type: DataType): GLSLDataType|DataType {
  if (type === 'float32') {
    return 'float';
  }
  if (type === 'int32') {
    return 'uint';
  }
  return type;
}
<<<<<<< HEAD

export function makeShader(
    inputTypes: DataType[], variableNames: string[], userCode: string,
    tileSize: number): string {
  let tileSizeSnippet: string;
  if (tileSize != null) {
    tileSizeSnippet = `const uint TileSize = ${tileSize};
    layout (local_size_x = TileSize, local_size_y = TileSize,
      local_size_z = 1) in;`;
  }
=======

interface ProgramParams {
  tileSize?: [number, number?, number?];
  variableNames: string[];
  uniforms?: string;
  userCode: string;
}

export function makeShader(
    inputTypes: Array<{dtype: DataType, shape: number[]}>,
    outputData: {dtype: DataType, shape: number[]},
    program: ProgramParams): string {
>>>>>>> 4f9e1fbe
  const prefixSnippets: string[] = [];

  if (program.tileSize != null) {
    const ts = program.tileSize;

    ts[1] = ts[1] || 1;
    ts[2] = ts[2] || 1;
    prefixSnippets.push(`
      const uvec3 TileSize = uvec3(${ts[0]}, ${ts[1]}, ${ts[2]});
      layout (local_size_x = TileSize.x,
              local_size_y = TileSize.y,
              local_size_z = TileSize.z) in;
    `);
  }

  // Output buffer.
  prefixSnippets.push(`
    layout(std430, set = 0, binding = 0) writeonly buffer ssbOut {
      float result[];
    };
  `);

  program.variableNames.forEach((x, i) => {
    prefixSnippets.push(`
      layout(std430, set = 0, binding = ${1 + i}) readonly buffer ssb${x} {
        ${mapToGlslTypes(inputTypes[i].dtype)} ${x}[];
      };
    `);
  });

  if (program.uniforms) {
    prefixSnippets.push(`
      layout(std140, set = 0, binding = ${
        1 + program.variableNames.length}) uniform Uniforms {
        ${program.uniforms}
      };
    `);
  }

  const outputSamplingSnippet = getOutputSamplingSnippet(outputData.shape);

  const source = [
    SHADER_PREFIX, prefixSnippets.join('\n'), SAMPLING_SNIPPETS,
    outputSamplingSnippet, SET_OUTPUT_SNIPPET, program.userCode
  ].join('\n');

  return source;
}

const SHADER_PREFIX = `
  #version 450
`;

const SAMPLING_SNIPPETS = `
  uint getFlatIndex(uint coord, uint shape) {
    return coord;
  }

  uint getFlatIndex(ivec2 coords, ivec2 shape) {
    return uint(dot(coords, ivec2(shape.y, 1.)));
  }

  uint getFlatIndex(ivec3 coords, ivec3 shape) {
    return uint(dot(coords, ivec3(shape.y * shape.z, shape.z, 1.)));
  }
`;

const SET_OUTPUT_SNIPPET = `
  void setOutput(uint flatIndex, float value) {
    result[flatIndex] = value;
  }
`;

function getOutputSamplingSnippet(outShape: number[]): string {
  switch (outShape.length) {
    case 0:
      return getOutputScalarCoords();
    case 1:
      return getOutput1DCoords(outShape as [number]);
    case 2:
      return getOutput2DCoords(outShape as [number, number]);
    case 3:
      return getOutput3DCoords(outShape as [number, number, number]);
    default:
      throw new Error(
          `${outShape.length}-D output sampling is not yet supported`);
  }
}

function getOutputScalarCoords() {
  return `int getOutputCoords() {
    return 0;
  }`;
}

function getOutput1DCoords(shape: [number]) {
  return `uint getOutputCoords(uint index) {
    return index;
  }`;
}

function getOutput2DCoords(shape: [number, number]) {
  // TODO: See whether using a 2D/3D dispatch to avoid division would improve
  // performance.
  return `
    ivec2 getOutputCoords(uint index) {
      uint r = index / ${shape[1]};
      uint c = index - r * ${shape[1]};
      return ivec2(r, c);
    }
  `;
}

function getOutput3DCoords(shape: [number, number, number]) {
  const strides = util.computeStrides(shape);

  return `ivec3 getOutputCoords(uint index) {
    uint d = index / ${strides[0]};
    index -= d * ${strides[0]};
    uint r = index / ${strides[1]};
    uint c = index - r * ${strides[1]};

    return ivec3(d, r, c);
  }`;
}<|MERGE_RESOLUTION|>--- conflicted
+++ resolved
@@ -41,18 +41,6 @@
   }
   return type;
 }
-<<<<<<< HEAD
-
-export function makeShader(
-    inputTypes: DataType[], variableNames: string[], userCode: string,
-    tileSize: number): string {
-  let tileSizeSnippet: string;
-  if (tileSize != null) {
-    tileSizeSnippet = `const uint TileSize = ${tileSize};
-    layout (local_size_x = TileSize, local_size_y = TileSize,
-      local_size_z = 1) in;`;
-  }
-=======
 
 interface ProgramParams {
   tileSize?: [number, number?, number?];
@@ -65,7 +53,6 @@
     inputTypes: Array<{dtype: DataType, shape: number[]}>,
     outputData: {dtype: DataType, shape: number[]},
     program: ProgramParams): string {
->>>>>>> 4f9e1fbe
   const prefixSnippets: string[] = [];
 
   if (program.tileSize != null) {
