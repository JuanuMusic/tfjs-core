--- conflicted
+++ resolved
@@ -17,11 +17,7 @@
 
 /// <reference types="@webgpu/types" />
 
-<<<<<<< HEAD
 import {DataMover, DataType, ENV, KernelBackend, Rank, ShapeMap, Tensor, tensor1d, Tensor3D, util} from '@tensorflow/tfjs-core';
-=======
-import {DataMover, DataType, KernelBackend, Rank, ShapeMap, Tensor, tensor1d, Tensor3D, util} from '@tensorflow/tfjs-core';
->>>>>>> 8681e6e6
 import * as shaderc from '@webgpu/shaderc';
 
 import {MatMulProgram} from './kernels/matmul_webgpu';
@@ -60,11 +56,7 @@
     this.compileOpts = new shaderc.CompileOptions();
   }
 
-<<<<<<< HEAD
   floatPrecision(): 32 {
-=======
-  floatPrecision(): 16|32 {
->>>>>>> 8681e6e6
     return 32;
   }
 
