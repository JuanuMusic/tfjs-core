/**
 * @license
 * Copyright 2019 Google LLC. All Rights Reserved.
 * Licensed under the Apache License, Version 2.0 (the "License");
 * you may not use this file except in compliance with the License.
 * You may obtain a copy of the License at
 *
 * http://www.apache.org/licenses/LICENSE-2.0
 *
 * Unless required by applicable law or agreed to in writing, software
 * distributed under the License is distributed on an "AS IS" BASIS,
 * WITHOUT WARRANTIES OR CONDITIONS OF ANY KIND, either express or implied.
 * See the License for the specific language governing permissions and
 * limitations under the License.
 * =============================================================================
 */

import * as tf from '../index';
import {describeWithFlags} from '../jasmine_util';
import {ALL_ENVS, expectArraysClose} from '../test_util';

describeWithFlags('fused matmul', ALL_ENVS, () => {
  it('A x B', async () => {
    const a = tf.tensor2d([1, 2, 3, 4, 5, 6], [2, 3]);
    const b = tf.tensor2d([0, 1, -3, 2, 2, 1], [3, 2]);

    const c = tf.fused.matMul(a, b);

    expect(c.shape).toEqual([2, 2]);
    expectArraysClose(await c.data(), [0, 8, -3, 20]);
  });

  it('A x B with relu', async () => {
    const a = tf.tensor2d([1, 2, 3, 4, 5, 6], [2, 3]);
    const b = tf.tensor2d([0, 1, -3, 2, 2, 1], [3, 2]);
    const transposeA = false;
    const transposeB = false;

    const c = tf.fused.matMul(a, b, transposeA, transposeB, null, 'relu');

    expect(c.shape).toEqual([2, 2]);
    expectArraysClose(await c.data(), [0, 8, 0, 20]);
  });

  it('A x B with relu transpose', async () => {
    const a = tf.tensor2d([1, 2, 3, 4, 5, 6], [2, 3]);
    const b = tf.tensor2d([0, 1, -3, 2, 2, 1], [2, 3]);
    const transposeA = false;
    const transposeB = true;

    const c = tf.fused.matMul(a, b, transposeA, transposeB, null, 'relu');

    expect(c.shape).toEqual([2, 2]);
    expectArraysClose(await c.data(), [0, 9, 0, 24]);
  });

  it('A x B with relu and bias', async () => {
    const a = tf.tensor2d([1, 2, 3, 4, 5, 6], [2, 3]);
    const b = tf.tensor2d([0, 1, -3, 2, 2, 1], [3, 2]);
    const c = tf.tensor2d([1, 1, 1, 1], [2, 2]);
    const transposeA = false;
    const transposeB = false;

    const d = tf.fused.matMul(a, b, transposeA, transposeB, c, 'relu');

    expect(d.shape).toEqual([2, 2]);
    expectArraysClose(await d.data(), [1, 9, 0, 21]);
  });

  it('A x B with relu and broadcasted bias', async () => {
    const a = tf.tensor2d([1, 2, 3, 4, 5, 6], [2, 3]);
    const b = tf.tensor2d([0, 1, -3, 2, 2, 1], [3, 2]);
    const c = tf.tensor1d([1, 1]);
    const act: tf.fused.Activation = 'relu';
    const transposeA = false;
    const transposeB = false;

    const d = tf.fused.matMul(a, b, transposeA, transposeB, c, act);

    expect(d.shape).toEqual([2, 2]);
    expectArraysClose(await d.data(), [1, 9, 0, 21]);
  });

  it('A x B with relu and broadcasted bias different rank', async () => {
    const a = tf.tensor3d([0, 1, 2, 3, 4, 5, 6, 7, 8, 9, 10, 11], [2, 2, 3]);
    const b = tf.tensor3d([0, 1, -3, 2, 2, 1, 0, 1, -3, 2, 2, 1], [2, 3, 2]);
    const c = tf.tensor2d([1, 2], [1, 2]);
    const act: tf.fused.Activation = 'relu';
    const transposeA = false;
    const transposeB = false;

    const d = tf.fused.matMul(a, b, transposeA, transposeB, c, act);

    expect(d.shape).toEqual([2, 2, 2]);
    expectArraysClose(await d.data(), [2, 6, 0, 18, 0, 30, 0, 42]);
  });

  it('A x B with bias only', async () => {
    const a = tf.tensor2d([1, 2, 3, 4, 5, 6], [2, 3]);
    const b = tf.tensor2d([0, 1, -3, 2, 2, 1], [3, 2]);
    const c = tf.tensor2d([1, 1, 1, 1], [2, 2]);
    const transposeA = false;
    const transposeB = false;

    const d = tf.fused.matMul(a, b, transposeA, transposeB, c, 'linear');

    expect(d.shape).toEqual([2, 2]);
    expectArraysClose(await d.data(), [1, 9, -2, 21]);
  });

  it('A x B with relu gradient', async () => {
    const a = tf.tensor2d([1, 2, 3, 10, 20, -30], [2, 3]);
    const b = tf.tensor2d([2, 3, 4, -1, 2, 3], [3, 2]);
    const dy = tf.tensor2d([1, 10, 20, 30], [2, 2]);
    const transposeA = false;
    const transposeB = false;

    const grads = tf.grads((a, b) => {
      const prod = tf.matMul(a, b, transposeA, transposeB);
      return tf.relu(prod);
    });

    const fusedGrads = tf.grads((a, b) => {
      return tf.fused.matMul(a, b, transposeA, transposeB, null, 'relu');
    });

    const [da, db] = grads([a, b], dy);
    const [fusedDa, fusedDb] = fusedGrads([a, b], dy);
    expectArraysClose(await da.data(), await fusedDa.data());
    expectArraysClose(await db.data(), await fusedDb.data());
  });

<<<<<<< HEAD
  it('A x B with relu bias gradient', async () => {
=======
  it('gradient with clones A x B with relu', () => {
    const a = tf.tensor2d([1, 2, 3, 10, 20, -30], [2, 3]);
    const b = tf.tensor2d([2, 3, 4, -1, 2, 3], [3, 2]);
    const dy = tf.tensor2d([1, 10, 20, 30], [2, 2]);
    const transposeA = false;
    const transposeB = false;

    const fusedGrads = tf.grads((a, b) => {
      return tf.fused
          .matMul(a.clone(), b.clone(), transposeA, transposeB, null, 'relu')
          .clone();
    });

    const [fusedDa, fusedDb] = fusedGrads([a, b], dy);
    expect(fusedDa.shape).toEqual(a.shape);
    expect(fusedDb.shape).toEqual(b.shape);
  });

  it('A x B with relu bias gradient', () => {
>>>>>>> 3136a3b5
    const a = tf.tensor2d([1, 2, 3, 10, 20, -30], [2, 3]);
    const b = tf.tensor2d([2, 3, 4, -1, 2, 3], [3, 2]);
    const c = tf.tensor2d([1, 1, 1, 1], [2, 2]);
    const transposeA = false;
    const transposeB = false;

    const dy = tf.tensor2d([1, 10, 20, 30], [2, 2]);

    const grads = tf.grads((a, b, c) => {
      const prod = tf.matMul(a, b, transposeA, transposeB);
      const sum = tf.add(prod, c);
      return tf.relu(sum);
    });

    const fusedGrads = tf.grads((a, b, c) => {
      return tf.fused.matMul(a, b, transposeA, transposeB, c, 'relu');
    });

    const [da, db, dc] = grads([a, b, c], dy);
    const [fusedDa, fusedDb, fusedDc] = fusedGrads([a, b, c], dy);

    expectArraysClose(await da.data(), await fusedDa.data());
    expectArraysClose(await db.data(), await fusedDb.data());
    expectArraysClose(await dc.data(), await fusedDc.data());
  });

  it('A x B with relu bias gradient transpose', async () => {
    const a = tf.tensor2d([1, 2, 3, 10, 20, -30], [3, 2]);
    const b = tf.tensor2d([2, 3, 4, -1, 2, 3], [3, 2]);
    const c = tf.tensor2d([1, 1, 1, 1], [2, 2]);
    const transposeA = true;
    const transposeB = false;

    const dy = tf.tensor2d([1, 10, 20, 30], [2, 2]);

    const grads = tf.grads((a, b, c) => {
      const prod = tf.matMul(a, b, transposeA, transposeB);
      const sum = tf.add(prod, c);
      return tf.relu(sum);
    });

    const fusedGrads = tf.grads((a, b, c) => {
      return tf.fused.matMul(a, b, transposeA, transposeB, c, 'relu');
    });

    const [da, db, dc] = grads([a, b, c], dy);
    const [fusedDa, fusedDb, fusedDc] = fusedGrads([a, b, c], dy);

    expectArraysClose(da, fusedDa);
    expectArraysClose(db, fusedDb);
    expectArraysClose(dc, fusedDc);
  });

  it('A x B with relu and broadcasted bias gradient', () => {
    const a = tf.tensor2d([1, 2, 3, 10, 20, -30], [2, 3]);
    const b = tf.tensor2d([2, 3, 4, -1, 2, 3], [3, 2]);
    const c = tf.tensor2d([[1]]);
    const transposeA = false;
    const transposeB = false;

    const dy = tf.tensor2d([1, 10, 20, 30], [2, 2]);

    const grads = tf.grads((a, b, c) => {
      const prod = tf.matMul(a, b, transposeA, transposeB);
      const sum = tf.add(prod, c);
      return tf.relu(sum);
    });

    const fusedGrads = tf.grads((a, b, c) => {
      return tf.fused.matMul(a, b, transposeA, transposeB, c, 'relu');
    });

    const [da, db, dc] = grads([a, b, c], dy);
    const [fusedDa, fusedDb, fusedDc] = fusedGrads([a, b, c], dy);

    expectArraysClose(await da.data(), await fusedDa.data());
    expectArraysClose(await db.data(), await fusedDb.data());
    expectArraysClose(await dc.data(), await fusedDc.data());
  });
});<|MERGE_RESOLUTION|>--- conflicted
+++ resolved
@@ -130,9 +130,6 @@
     expectArraysClose(await db.data(), await fusedDb.data());
   });
 
-<<<<<<< HEAD
-  it('A x B with relu bias gradient', async () => {
-=======
   it('gradient with clones A x B with relu', () => {
     const a = tf.tensor2d([1, 2, 3, 10, 20, -30], [2, 3]);
     const b = tf.tensor2d([2, 3, 4, -1, 2, 3], [3, 2]);
@@ -151,8 +148,7 @@
     expect(fusedDb.shape).toEqual(b.shape);
   });
 
-  it('A x B with relu bias gradient', () => {
->>>>>>> 3136a3b5
+  it('A x B with relu bias gradient', async () => {
     const a = tf.tensor2d([1, 2, 3, 10, 20, -30], [2, 3]);
     const b = tf.tensor2d([2, 3, 4, -1, 2, 3], [3, 2]);
     const c = tf.tensor2d([1, 1, 1, 1], [2, 2]);
@@ -206,7 +202,7 @@
     expectArraysClose(dc, fusedDc);
   });
 
-  it('A x B with relu and broadcasted bias gradient', () => {
+  it('A x B with relu and broadcasted bias gradient', async () => {
     const a = tf.tensor2d([1, 2, 3, 10, 20, -30], [2, 3]);
     const b = tf.tensor2d([2, 3, 4, -1, 2, 3], [3, 2]);
     const c = tf.tensor2d([[1]]);
